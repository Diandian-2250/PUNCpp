--- conflicted
+++ resolved
@@ -37,10 +37,7 @@
  * @param[in]   V         FunctionSpace
  * @param       voronoi   element type
  * @return                Volume of each element
-<<<<<<< HEAD
-=======
  * @see weighted_element_volume
->>>>>>> 7f498e64
  *  
  * Calculates the volume of each patch \f$M_j\f$, where \f$M_j\f$ is the set of 
  * all the cells sharing vertex \f$x_j\f$. If voronoi parameter is true, then an 
@@ -51,9 +48,6 @@
  * \f]
  * where \f$T_k\in M_j\f$ has \f$x_j\f$ as one of its vertices.
  */
-<<<<<<< HEAD
-std::vector<double> element_volume(const df::FunctionSpace &V, bool voronoi = false);
-=======
 std::vector<double> element_volume(const df::FunctionSpace &V, bool voronoi = true);
 
 /**
@@ -70,7 +64,6 @@
  * mathematically equivalent to the approximated Voronoi cell volumes. 
  */
 std::vector<double> weighted_element_volume(const df::FunctionSpace &V);
->>>>>>> 7f498e64
 
 /**
  * @brief                 Volume charge density
@@ -78,11 +71,7 @@
  * @param       pop       Population
  * @param       dv_inv    Vector containing the volumes of each element (e.g. Voronoi cell)
  * @return      rho       Function - the volume charge density 
-<<<<<<< HEAD
- * @see distribute_dg0()
-=======
  * @see distribute_cg1, distribute_dg0()
->>>>>>> 7f498e64
  * 
  * Calculates the volume charge density in \f$\mathrm{CG}_1\f$ function 
  * space. The volume charge density at each mesh vertex \f$\mathbf{x}_j\f$, is 
@@ -98,10 +87,7 @@
  *       \rho_{j} = \frac{1}{\mathcal{V}_j}\sum_{p}q_p\psi_j(\mathbf{x}_{p}).
  * \f]
  */
-<<<<<<< HEAD
-=======
 template <std::size_t len>
->>>>>>> 7f498e64
 df::Function distribute(const df::FunctionSpace &V,
                         Population<len> &pop,
                         const std::vector<double> &dv_inv)
@@ -199,8 +185,6 @@
     auto v_dim = element->value_dimension(0);
     auto n_dim = s_dim / v_dim;
 
-<<<<<<< HEAD
-=======
     double cell_coords[n_dim];
 
     for (auto &cell : pop.cells)
@@ -231,7 +215,6 @@
     return rho;
 }
 
->>>>>>> 7f498e64
 /**
  * @brief                 Volume charge density
  * @param[in]   Q         FunctionSpace DG0
@@ -248,10 +231,6 @@
  *       \rho_{k} = \frac{1}{\mathrm{Vol}(T_k)}\sum_{p}q_p,
  * \f]
  */
-<<<<<<< HEAD
-df::Function distribute_dg0(const df::FunctionSpace &Q, Population &pop);
-
-=======
 template <std::size_t len>
 df::Function distribute_dg0(const df::FunctionSpace &Q, Population<len> &pop)
 {
@@ -275,38 +254,6 @@
     return rho;
 }
 
-// FIXME: This function is redundant. Should be removed.
-template <std::size_t len>
-df::Function distribute_dg0_old(const df::FunctionSpace &Q, Population<len> &pop)
-{
-    auto mesh = Q.mesh();
-    auto tdim = mesh->topology().dim();
-    df::Function rho(std::make_shared<const df::FunctionSpace>(Q));
-    auto rho_vec = rho.vector();
-    std::size_t len_rho = rho_vec->size();
-    std::vector<double> rho0(len_rho);
-    rho_vec->get_local(rho0);
-
-    for (df::MeshEntityIterator e(*mesh, tdim); !e.end(); ++e)
-    {
-        auto cell_id = e->index();
-        df::Cell _cell(*mesh, cell_id);
-        auto dof_id = Q.dofmap()->cell_dofs(cell_id);
-        double accum = 0.0;
-
-        std::size_t num_particles = pop.cells[cell_id].particles.size();
-        for (std::size_t p_id = 0; p_id < num_particles; ++p_id)
-        {
-            auto particle = pop.cells[cell_id].particles[p_id];
-            accum += particle.q;
-        }
-        rho0[dof_id[0]] = accum / _cell.volume();
-    }
-    rho.vector()->set_local(rho0);
-    return rho;
-}
-
->>>>>>> 7f498e64
 } // namespace punc
 
 #endif // DISTRIBUTOR_H