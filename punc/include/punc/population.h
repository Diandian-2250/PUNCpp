// Copyright (C) 2018, Diako Darian and Sigvald Marholm
//
// This file is part of PUNC++.
//
// PUNC++ is free software: you can redistribute it and/or modify it under the
// terms of the GNU General Public License as published by the Free Software
// Foundation, either version 3 of the License, or (at your option) any later
// version.
//
// PUNC++ is distributed in the hope that it will be useful, but WITHOUT ANY
// WARRANTY; without even the implied warranty of MERCHANTABILITY or FITNESS
// FOR A PARTICULAR PURPOSE. See the GNU General Public License for more
// details.
//
// You should have received a copy of the GNU General Public License along with
// PUNC++. If not, see <http://www.gnu.org/licenses/>.

#ifndef POPULATION_H
#define POPULATION_H

#include "mesh.h"
#include "poisson.h"
#include "distributions.h"
#include <fstream>
#include <boost/units/systems/si/codata/electromagnetic_constants.hpp>
#include <boost/units/systems/si/codata/electron_constants.hpp>
#include <boost/units/systems/si/codata/physico-chemical_constants.hpp>
#include <boost/units/systems/si/codata/universal_constants.hpp>

namespace punc
{

namespace df = dolfin;

/**
 * @brief Generic matrix-vector product
 * @param y[in]   the vector
 * @param A[in]   the matrix
 * @param x[in]   the vector resulting from the matrix-vector product
 * @param n       number of rows of matrix A
 * @param m       number of columns of matrix A 
 */
static inline void matrix_vector_product(double *y, const double *A,
                                         const double *x, std::size_t n,
                                         std::size_t m)
{
    for (std::size_t i = 0; i < n; ++i)
    {
        y[i] = A[i * m];
    }
    for (std::size_t i = 0; i < n; ++i)
    {
        for (std::size_t j = 0; j < m - 1; ++j)
        {
            y[i] += A[i * m + j + 1] * x[j];
        }
    }
}

/**
 * @brief Contains the most important physical constants needed in PIC simulations
 */
struct PhysicalConstants
{
    double e = boost::units::si::constants::codata::e / boost::units::si::coulomb;                                    ///< Elementary charge
    double m_e = boost::units::si::constants::codata::m_e / boost::units::si::kilograms;                              ///< Electron mass
    double ratio = boost::units::si::constants::codata::m_e_over_m_p / boost::units::si::dimensionless();             ///< Electron to proton mass ratio
    double m_i = m_e / ratio;                                                                                         ///< Proton mass

    double k_B = boost::units::si::constants::codata::k_B * boost::units::si::kelvin / boost::units::si::joules;      ///< Boltzmann constant
    double eps0 = boost::units::si::constants::codata::epsilon_0 * boost::units::si::meter / boost::units::si::farad; ///< Electric constant
};

/**
 * @brief A simulation particle
 */
template <std::size_t len = 2>
struct Particle
{
    double x[len];  ///< Position
    double v[len];  ///< Velocity
    double q;       ///< Charge
    double m;       ///< Mass
    Particle(const double *x, const double *v, double q, double m);
    Particle(){};
};

template <std::size_t len>
Particle<len>::Particle(const double *x, const double *v,
                      double q, double m) : q(q), m(m)
{
    for (std::size_t i = 0; i < len; i++)
    {
        this->x[i] = x[i];
        this->v[i] = v[i];
    }
}

/**
 * @brief Complete specification of a species.
 */
class Species 
{
public:
    double q; ///< Charge
    double m; ///< Mass
    double n; ///< Density
    int num;  ///< Initial number of particles
    Pdf &pdf; ///< Position distribution function (initially)
    Pdf &vdf; ///< Velocity distribution function (initially and at boundary)

    Species(double q, double m, double n, int num, Pdf &pdf, Pdf &vdf) :
            q(q), m(m), n(n), num(num), pdf(pdf), vdf(vdf) {}
};

/**
 * @brief Creates plasma species.
 */
class CreateSpecies
{
  public:
    double X; ///< Characteristic length - used for normalization
    int g_dim; ///< The geometrical dimension of the physical space
    double volume, num_cells; ///< The volume of the simulation domain and number of cells in the domain
    std::vector<Species> species; ///< A vector containing species
    double T = std::numeric_limits<double>::quiet_NaN(); ///< Characteristic time
    double Q = boost::units::si::constants::codata::e / boost::units::si::coulomb; ///< Characteristic charge - here set to elementary charge
    double M = std::numeric_limits<double>::quiet_NaN();                           ///< Characteristic mass
    double epsilon_0 = boost::units::si::constants::codata::epsilon_0 * boost::units::si::meter / boost::units::si::farad; ///< Electric constant

<<<<<<< HEAD
    /**
     * @brief Constructor
     * @param[in]  df::Mesh  
     * @param   X - characteristic length 
     */
    CreateSpecies(std::shared_ptr<const df::Mesh> &mesh, double X = 1.0);
=======
    CreateSpecies(const Mesh &mesh, double X = 1.0);
>>>>>>> 45c8df49

    /**
     * @brief Creates species without normalization
     * @param[in]   q - species charge  
     * @param[in]   m - species mass 
     * @param[in]   n - species volumetric number density
     * @param[in]   pdf - position distribution function for the species
     * @param[in]   vdf - velocity distribution function for the species
     * @param[in]   npc - number of particles per cell for the species
     * @param[in]   num - total number of particles in the simulation domain for the species
     */
    void create_raw(double q, double m, double n, Pdf &pdf, Pdf &vdf, int npc = 4,
                    int num = 0);

    /**
     * @brief Creates species and normalizes the physical quantities
     * @param[in]   q - species charge  
     * @param[in]   m - species mass 
     * @param[in]   n - species volumetric number density
     * @param[in]   pdf - position distribution function for the species
     * @param[in]   vdf - velocity distribution function for the species
     * @param[in]   npc - number of particles per cell for the species
     * @param[in]   num - total number of particles in the simulation domain for the species
     */
    void create(double q, double m, double n, Pdf &pdf, Pdf &vdf, int npc = 4,
                int num = 0);
};

/**
 * @brief Generic class representing a cell in the simulation domain
 */
template <std::size_t len>
class Cell : public df::Cell
{
  public:
    std::size_t id; ///< Cell index or id
    std::size_t g_dim; ///< geometric dimension of the domain
    std::vector<std::size_t> neighbors; ///< Neighbors of the Cell - all the cells that share a vertex, facet or edge with the cell
    std::vector<signed long int> facet_adjacents; ///< Adjacent facets to the Cell
    std::vector<double> facet_plane_coeffs;       ///< Coefficients of the plane-equation for the facets of the Cell
    std::vector<Particle<len>> particles;         ///< Particles contained in the Cell
    std::vector<double> vertex_coordinates;       ///< Vertices of the Cell
    std::vector<double> basis_matrix;             ///< Basis matrix used for transformation between physical and barycentric coordinates
    ufc::cell ufc_cell;                           ///< The underlying UFC cell

    /**
     * @brief Constructor
     * @param[in]   df::Mesh  
     * @param[in]   Cell index/id
     * @param[in]   neighbors - a vector containing the indices of all the cells in the domain  
     */
    Cell(std::shared_ptr<const df::Mesh> &mesh,
         std::size_t id, std::vector<std::size_t> neighbors)
        : df::Cell(*mesh, id), id(id), 
        neighbors(neighbors)
    {
        auto g_dim = mesh->geometry().dim();
        const std::size_t num_vertices = (*this).num_vertices();
        const unsigned int *vertices = (*this).entities(0);

        vertex_coordinates.resize(num_vertices*g_dim);
        basis_matrix.resize(num_vertices*num_vertices);
        for (std::size_t i = 0; i < num_vertices; i++)
        {
            for (std::size_t j = 0; j < g_dim; j++)
            {
                vertex_coordinates[i * g_dim + j] = mesh->geometry().x(vertices[i])[j];
            }
        }

        (*this).get_cell_data(ufc_cell);

        if(g_dim == 1)
        {
            basis_matrix_1d();
        }else if(g_dim == 2){
            basis_matrix_2d();
        }else if(g_dim == 3){
            basis_matrix_3d();
        }
    }

    /**
     * @brief Generates the basis matrix (in 1D) used to transform physical 
     * coordinates of a given particle position to the corresponding barycentric 
     * coordinates of the cell 
     */
    void basis_matrix_1d()
    {
        double x1 = vertex_coordinates[0];
        double x2 = vertex_coordinates[1];

        double det = x2 - x1;

        basis_matrix[0] = x2 / det;
        basis_matrix[1] = -1.0 / det;
        basis_matrix[2] = -x1 / det;
        basis_matrix[3] = 1.0 / det;
    }

    /**
     * @brief Generates the basis matrix (in 2D) used to transform physical 
     * coordinates of a given particle position to the corresponding barycentric 
     * coordinates of the cell 
     */
    void basis_matrix_2d()
    {
        double x1 = vertex_coordinates[0];
        double y1 = vertex_coordinates[1];
        double x2 = vertex_coordinates[2];
        double y2 = vertex_coordinates[3];
        double x3 = vertex_coordinates[4];
        double y3 = vertex_coordinates[5];

        double det = (y2 - y3) * (x1 - x3) + (x3 - x2) * (y1 - y3);

        basis_matrix[0] = (x2 * y3 - x3 * y2) / det;
        basis_matrix[1] = (y2 - y3) / det;
        basis_matrix[2] = (x3 - x2) / det;
        basis_matrix[3] = (x3 * y1 - x1 * y3) / det;
        basis_matrix[4] = (y3 - y1) / det;
        basis_matrix[5] = (x1 - x3) / det;
        basis_matrix[6] = (x1 * y2 - x2 * y1) / det;
        basis_matrix[7] = (y1 - y2) / det;
        basis_matrix[8] = (x2 - x1) / det;
    }

    /**
     * @brief Generates the basis matrix (in 3D) used to transform physical 
     * coordinates of a given particle position to the corresponding barycentric 
     * coordinates of the cell 
     */
    void basis_matrix_3d()
    {
        double x1 = vertex_coordinates[0];
        double y1 = vertex_coordinates[1];
        double z1 = vertex_coordinates[2];
        double x2 = vertex_coordinates[3];
        double y2 = vertex_coordinates[4];
        double z2 = vertex_coordinates[5];
        double x3 = vertex_coordinates[6];
        double y3 = vertex_coordinates[7];
        double z3 = vertex_coordinates[8];
        double x4 = vertex_coordinates[9];
        double y4 = vertex_coordinates[10];
        double z4 = vertex_coordinates[11];

        double x12 = x1 - x2;
        double y12 = y1 - y2;
        double z12 = z1 - z2;
        double x13 = x1 - x3;
        double y13 = y1 - y3;
        double z13 = z1 - z3;
        double x14 = x1 - x4;
        double y14 = y1 - y4;
        double z14 = z1 - z4;
        double x21 = x2 - x1;
        double y21 = y2 - y1;
        double z21 = z2 - z1;

        double x24 = x2 - x4;
        double y24 = y2 - y4;
        double z24 = z2 - z4;
        double x31 = x3 - x1;
        double y31 = y3 - y1;
        double z31 = z3 - z1;
        double x32 = x3 - x2;
        double y32 = y3 - y2;
        double z32 = z3 - z2;
        double x34 = x3 - x4;
        double y34 = y3 - y4;
        double z34 = z3 - z4;

        double x42 = x4 - x2;
        double y42 = y4 - y2;
        double z42 = z4 - z2;
        double x43 = x4 - x3;
        double y43 = y4 - y3;
        double z43 = z4 - z3;

        double V01 = (x2 * (y3 * z4 - y4 * z3) + x3 * (y4 * z2 - y2 * z4) + x4 * (y2 * z3 - y3 * z2)) / 6.0;
        double V02 = (x1 * (y4 * z3 - y3 * z4) + x3 * (y1 * z4 - y4 * z1) + x4 * (y3 * z1 - y1 * z3)) / 6.0;
        double V03 = (x1 * (y2 * z4 - y4 * z2) + x2 * (y4 * z1 - y1 * z4) + x4 * (y1 * z2 - y2 * z1)) / 6.0;
        double V04 = (x1 * (y3 * z2 - y2 * z3) + x2 * (y1 * z3 - y3 * z1) + x3 * (y2 * z1 - y1 * z2)) / 6.0;
        double V = V01 + V02 + V03 + V04;
        double V6 = 6 * V;

        basis_matrix[0] = V01 / V;
        basis_matrix[4] = V02 / V;
        basis_matrix[8] = V03 / V;
        basis_matrix[12] = V04 / V;

        basis_matrix[1] = (y42 * z32 - y32 * z42) / V6;  
        basis_matrix[5] = (y31 * z43 - y34 * z13) / V6; 
        basis_matrix[9] = (y24 * z14 - y14 * z24) / V6;  
        basis_matrix[13] = (y13 * z21 - y12 * z31) / V6; 

        basis_matrix[2] = (x32 * z42 - x42 * z32) / V6;  
        basis_matrix[6] = (x43 * z31 - x13 * z34) / V6;  
        basis_matrix[10] = (x14 * z24 - x24 * z14) / V6; 
        basis_matrix[14] = (x21 * z13 - x31 * z12) / V6; 

        basis_matrix[3] = (x42 * y32 - x32 * y42) / V6;  
        basis_matrix[7] = (x31 * y43 - x34 * y13) / V6;  
        basis_matrix[11] = (x24 * y14 - x14 * y24) / V6; 
        basis_matrix[15] = (x13 * y21 - x12 * y31) / V6; 
    }
};

/**
 * @brief A collection of Particles
 */
template <std::size_t len>
class Population
{
  public:
    std::shared_ptr<const df::Mesh> mesh;   ///< df::Mesh of the domain
    const std::size_t g_dim;                ///< Number of geometric dimensions
    std::size_t t_dim;                      ///< Number of topological dimensions
    std::size_t num_cells;                  ///< Number of cells in the domain
    std::vector<Cell<len>> cells;           ///< All df::Cells in the domain

    Population(const Mesh &mesh);
    void init_localizer(const df::MeshFunction<std::size_t> &bnd);
    void add_particles(const std::vector<double> &xs,
                       const std::vector<double> &vs,
                       double q, double m);
    void add_particles(const std::vector<Particle<len>> &ps);
    signed long int locate(const double *p);
    signed long int relocate(const double *p, signed long int cell_id);
    signed long int relocate_fast(const double *p, signed long int cell_id);
    void update(std::vector<ObjectBC>& objects);
    std::size_t num_of_particles();         ///< Returns number of particles
    std::size_t num_of_positives();         ///< Returns number of positively charged particles
    std::size_t num_of_negatives();         ///< Returns number of negatively charged particles

    /**
     * @brief Save particles to file
     * @param   fname   File name
     * @param   binary  Use binary file format
     * @see load_file
     * 
     * Saves particles to file using either binary or ASCII format.
     *
     * Binary files are typically 40% the size of ASCII files, and do not
     * suffer from the loss of precision associated with displaying numbers in
     * base 10. ASCII files display numbers in base 10, but this precision
     * lost should rarely be significant. Binary files merely stores the
     * Particle structs byte-by-bate, and this makes it depend on the platform.
     * Different platform may have different size for the datatypes in Particle,
     * different padding of structs, and different endianness. Reading a binary
     * file on a system where this differs from where the binary file was made
     * will fail. As such, ASCII files are more portable.
     */
    void save_file(const std::string &fname, bool binary=false);

    /**
     * @brief Load particles from file
     * @param   fname   File name
     * @param   binary  Use binary file format
     * @see save_file
     * 
     * Loads particles from binary or ASCII file.
     */
    void load_file(const std::string &fname, bool binary=false);
};

template <std::size_t len>
Population<len>::Population(const Mesh &mesh_)
    : mesh(mesh_.mesh), g_dim(mesh_.mesh->geometry().dim()),
      t_dim(mesh_.mesh->topology().dim()), num_cells(mesh_.mesh->num_cells())
{

    for (df::MeshEntityIterator e(*(mesh), t_dim); !e.end(); ++e)
    {
        std::vector<std::size_t> neighbors;
        auto cell_id = e->index();
        auto num_vertices = e->num_entities(0);
        for (std::size_t i = 0; i < num_vertices; ++i)
        {
            df::Vertex vertex(*mesh, e->entities(0)[i]);
            auto vertex_cells = vertex.entities(t_dim);
            auto num_adj_cells = vertex.num_entities(t_dim);
            for (std::size_t j = 0; j < num_adj_cells; ++j)
            {
                if (cell_id != vertex_cells[j])
                {
                    neighbors.push_back(vertex_cells[j]);
                }
            }
        }
        std::sort(neighbors.begin(), neighbors.end());
        neighbors.erase(std::unique(neighbors.begin(), neighbors.end()), neighbors.end());

        Cell<len> cell(mesh, cell_id, neighbors);
        cells.emplace_back(cell);
    }

    init_localizer(mesh_.bnd);
}

template <std::size_t len>
void Population<len>::init_localizer(const df::MeshFunction<std::size_t> &bnd)
{
    for (auto &cell : cells)
    {
        std::vector<signed long int> facet_adjacents;
        std::vector<double> facet_plane_coeffs;

        auto cell_id = cell.id;
        auto facets = cell.entities(t_dim - 1);
        auto num_facets = cell.num_entities(t_dim - 1);

        for (std::size_t i = 0; i < num_facets; ++i)
        {
            df::Facet facet(*mesh, cell.entities(t_dim - 1)[i]);
            auto facet_cells = facet.entities(t_dim);
            auto num_adj_cells = facet.num_entities(t_dim);

            for (std::size_t j = 0; j < num_adj_cells; ++j)
            {
                if (cell_id != facet_cells[j])
                {
                    facet_adjacents.push_back(facet_cells[j]);
                }
            }
            if (num_adj_cells == 1)
            {
                facet_adjacents.push_back(-1 * bnd.values()[facets[i]]);
            }

            double dot_product = 0;
            for(std::size_t j = 0; j < g_dim; j++){
                dot_product += facet.midpoint()[j]*cell.normal(i)[j];
            }
            facet_plane_coeffs.push_back(-dot_product);
            for(std::size_t j = 0; j < g_dim; j++){
                facet_plane_coeffs.push_back(cell.normal(i)[j]);
            }

        }

        cells[cell_id].facet_adjacents = facet_adjacents;
        cells[cell_id].facet_plane_coeffs = facet_plane_coeffs;
    }
}

template <std::size_t len>
void Population<len>::add_particles(const std::vector<double> &xs,
                                    const std::vector<double> &vs,
                                    double q, double m)
{
    std::size_t num_particles = xs.size() / g_dim;
    double xs_tmp[g_dim];
    double vs_tmp[g_dim];

    std::size_t cell_id;
    for (std::size_t i = 0; i < num_particles; ++i)
    {
        for (std::size_t j = 0; j < g_dim; ++j)
        {
            xs_tmp[j] = xs[i * g_dim + j];
            vs_tmp[j] = vs[i * g_dim + j];
        }
        cell_id = locate(xs_tmp);
        if (cell_id >= 0)
        {
            Particle<len> _particles(xs_tmp, vs_tmp, q, m);
            cells[cell_id].particles.push_back(_particles);
        }
    }
}

template <std::size_t len>
void Population<len>::add_particles(const std::vector<Particle<len>> &ps)
{
    for (auto &p : ps){
        std::size_t cell_id = locate(p.x);
        if(cell_id >=0){
            cells[cell_id].particles.push_back(p);
        }
    }
}

template <std::size_t len>
signed long int Population<len>::locate(const double *p)
{
    return punc::locate(mesh, p);
}

template <std::size_t len>
signed long int Population<len>::relocate(const double *p, signed long int cell_id)
{
    // One element for each facet.
    // For 1D and 2D all aren't used, but slightly faster than vector.
    double proj[4];
    double *coeffs = cells[cell_id].facet_plane_coeffs.data();

    for (std::size_t i = 0; i < g_dim + 1; ++i)
    {
        proj[i] = *coeffs++;
        for (std::size_t j=0; j < g_dim; j++){
            proj[i] += *coeffs++ * p[j];
        }
    }

    double proj_max = proj[0];
    std::size_t proj_argmax = 0;
    for(std::size_t i = 1; i < g_dim + 1; i++){
        if(proj[i] > proj_max){
            proj_max = proj[i];
            proj_argmax = i;
        }
    }

    if(proj_max < 0){
        return cell_id;
    } else {
        auto new_cell_id = cells[cell_id].facet_adjacents[proj_argmax];

        // negative new_cell_id indicate that the particle hit a boundary with
        // id (-new_cell_id).
        if(new_cell_id >= 0){
            return relocate(p, new_cell_id);
        } else {
            return new_cell_id;
        }
    }
}

template <std::size_t len>
signed long int Population<len>::relocate_fast(const double *p, signed long int cell_id)
{
    // One element for each facet.
    // For 1D and 2D all aren't used, but slightly faster than vector.
    double proj;
    double *coeffs = cells[cell_id].facet_plane_coeffs.data();

    for (std::size_t i = 0; i < g_dim + 1; ++i)
    {
        proj = *coeffs++;
        for (std::size_t j=0; j < g_dim; j++){
            proj += *coeffs++ * p[j];
        }

        if(proj > 0){
            auto new_cell_id = cells[cell_id].facet_adjacents[i];

            // negative new_cell_id indicate that the particle hit a boundary with
            // id (-new_cell_id).
            if(new_cell_id >= 0){
                return relocate_fast(p, new_cell_id);
            } else {
                return new_cell_id;
            }
        }
    }

    return cell_id;

}

template <std::size_t len>
void Population<len>::update(std::vector<ObjectBC> &objects)
{
    // FIXME: Consider a different mechanism for boundaries than using negative
    // numbers, or at least circumvent the problem of casting num_cells to
    // signed. Not good practice. size_t may overflow to negative numbers upon
    // truncation for large numbers.
    signed long int new_cell_id;
    for (signed long int cell_id = 0; cell_id < (signed long int)num_cells; ++cell_id)
    {
        std::vector<std::size_t> to_delete;
        std::size_t num_particles = cells[cell_id].particles.size();
        for (std::size_t p_id = 0; p_id < num_particles; ++p_id)
        {
            auto particle = cells[cell_id].particles[p_id];
            new_cell_id = relocate_fast(particle.x, cell_id);
            if (new_cell_id != cell_id)
            {
                to_delete.push_back(p_id);
                if (new_cell_id >= 0)
                {
                    // Particle will actually be checked again if
                    // new_cell_id>cell_id. Probably not worth avoiding.
                    cells[new_cell_id].particles.push_back(particle);
                }
                else
                {
                    // Standard numbering scheme on objects and exterior
                    // boundary would eliminate this loop.
                    for(auto &object : objects){
                        if ((std::size_t)(-new_cell_id) == object.id)
                        {
                            object.charge += particle.q;
                        }
                    }
                }
            }
        }
        std::size_t size_to_delete = to_delete.size();
        for (std::size_t it = size_to_delete; it-- > 0;)
        {
            auto p_id = to_delete[it];
            cells[cell_id].particles[p_id] = cells[cell_id].particles.back();
            cells[cell_id].particles.pop_back();
        }

    }
}

template <std::size_t len>
std::size_t Population<len>::num_of_particles()
{
    std::size_t num_particles = 0;
    for (auto &cell : cells)
    {
        num_particles += cell.particles.size();
    }
    return num_particles;
}

template <std::size_t len>
std::size_t Population<len>::num_of_positives()
{
    std::size_t num_positives = 0;
    for (auto &cell : cells)
    {
        for (auto &particle : cell.particles)
        {
            if (particle.q > 0)
            {
                num_positives++;
            }
        }
    }
    return num_positives;
}

template <std::size_t len>
std::size_t Population<len>::num_of_negatives()
{
    std::size_t num_negatives = 0;
    for (auto &cell : cells)
    {
        for (auto &particle : cell.particles)
        {
            if (particle.q < 0)
            {
                num_negatives++;
            }
        }
    }
    return num_negatives;
}

template <std::size_t len>
void Population<len>::save_file(const std::string &fname, bool binary)
{
    if(binary){

        FILE *fout = fopen(fname.c_str(), "wb");

        for (auto &cell : cells)
            for (auto &particle : cell.particles)
                fwrite(&particle, sizeof(particle), 1, fout);

        fclose(fout);

    } else {

        FILE *fout = fopen(fname.c_str(), "w");

        for (auto &cell : cells) {
            for (auto &particle : cell.particles) {

                for (std::size_t i = 0; i < g_dim; ++i)
                    fprintf(fout, "%.17g\t", particle.x[i]);
    
                for (std::size_t i = 0; i < g_dim; ++i)
                    fprintf(fout, "%.17g\t", particle.v[i]);
   
                fprintf(fout, "%.17g\t %.17g\t", particle.q, particle.m);
                fprintf(fout, "\n");
            }
        }
        fclose(fout);
    }
}

template <std::size_t len>
void Population<len>::load_file(const std::string &fname, bool binary)
{
    if(binary){

        FILE *fin = fopen(fname.c_str(), "rb");

        std::vector<Particle<len>> ps;
        Particle<len> p;

        while(fread(&p, sizeof(p), 1, fin))
            ps.push_back(p); 

        fclose(fin);
        add_particles(ps);

    } else {

        std::fstream in(fname);
        std::string line;
        std::vector<double> x(g_dim);
        std::vector<double> v(g_dim);
        double q = 0;
        double m = 0;
        std::size_t i;
        while (std::getline(in, line))
        {
            double value;
            std::stringstream ss(line);
            i = 0;
            while (ss >> value)
            {
                if (i < g_dim) x[i] = value;
                else if (i >= g_dim && i < 2 * g_dim) v[i % g_dim] = value;
                else if (i == 2 * g_dim) q = value;
                else if (i == 2 * g_dim + 1) m = value;
                ++i;
            }
            add_particles(x, v, q, m);
        }
    }
}

} // namespace punc

#endif // POPULATION_H<|MERGE_RESOLUTION|>--- conflicted
+++ resolved
@@ -128,16 +128,12 @@
     double M = std::numeric_limits<double>::quiet_NaN();                           ///< Characteristic mass
     double epsilon_0 = boost::units::si::constants::codata::epsilon_0 * boost::units::si::meter / boost::units::si::farad; ///< Electric constant
 
-<<<<<<< HEAD
     /**
      * @brief Constructor
-     * @param[in]  df::Mesh  
-     * @param   X - characteristic length 
-     */
-    CreateSpecies(std::shared_ptr<const df::Mesh> &mesh, double X = 1.0);
-=======
+     * @param       mesh    Mesh  
+     * @param       X       Characteristic length 
+     */
     CreateSpecies(const Mesh &mesh, double X = 1.0);
->>>>>>> 45c8df49
 
     /**
      * @brief Creates species without normalization
