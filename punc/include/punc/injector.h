// Copyright (C) 2018, Diako Darian and Sigvald Marholm
//
// This file is part of PUNC++.
//
// PUNC++ is free software: you can redistribute it and/or modify it under the
// terms of the GNU General Public License as published by the Free Software
// Foundation, either version 3 of the License, or (at your option) any later
// version.
//
// PUNC++ is distributed in the hope that it will be useful, but WITHOUT ANY
// WARRANTY; without even the implied warranty of MERCHANTABILITY or FITNESS
// FOR A PARTICULAR PURPOSE. See the GNU General Public License for more
// details.
//
// You should have received a copy of the GNU General Public License along with
// PUNC++. If not, see <http://www.gnu.org/licenses/>.

/**
 * @file		injector.h
 * @brief		Particle injector
 *
 * Velocity distribution functions and functions for injecting particles.
 */

#ifndef INJECTOR_H
#define INJECTOR_H

#include <dolfin.h>
#include "population.h"
#include <boost/math/special_functions/erf.hpp>
#include <chrono>
#include <random>

namespace punc
{

namespace df = dolfin;

class Timer
{
  public:
    Timer() : beg_(clock_::now()) {}
    void reset() { beg_ = clock_::now(); }
    double elapsed() const
    {
        return std::chrono::duration_cast<second_>(clock_::now() - beg_).count();
    }

  private:
    typedef std::chrono::high_resolution_clock clock_;
    typedef std::chrono::duration<double, std::ratio<1>> second_;
    std::chrono::time_point<clock_> beg_;
};

struct random_seed_seq
{
    template <typename It>
    void generate(It begin, It end)
    {
        for (; begin != end; ++begin)
        {
            *begin = device();
        }
    }

    static random_seed_seq &get_instance()
    {
        static thread_local random_seed_seq result;
        return result;
    }

  private:
    std::random_device device;
};

struct Facet
{
    double area;
    std::vector<double> vertices;
    std::vector<double> normal;
    std::vector<double> basis;
};

std::vector<Facet> exterior_boundaries(df::MeshFunction<std::size_t> &boundaries,
                                       std::size_t ext_bnd_id);

class UniformPosition : public Pdf
{
private:
    std::shared_ptr<const df::Mesh> mesh;
    int _dim;
    std::vector<double> _domain;
public:
    UniformPosition(std::shared_ptr<const df::Mesh> mesh) : mesh(mesh)
    {
        _dim = mesh->geometry().dim();
        auto coordinates = mesh->coordinates();
        auto Ld_min = *std::min_element(coordinates.begin(), coordinates.end());
        auto Ld_max = *std::max_element(coordinates.begin(), coordinates.end());
        _domain.resize(2 * _dim);
        for (int i = 0; i < _dim; ++i)
        {
            _domain[i] = Ld_min;
            _domain[i + _dim] = Ld_max;
        }
    }
    double operator()(const std::vector<double> &x) 
    { 
        return (locate(mesh, x.data()) >= 0) * 1.0; 
    };
    double max() { return 1.0;};
    int dim() { return _dim; };
    std::vector<double> domain() { return _domain; };
};

class Maxwellian : public Pdf
{
private:
    double _vth;
    std::vector<double> _vd;
    int _dim;
<<<<<<< HEAD
=======
    bool _has_cdf;
    bool _has_flux_number;
    bool _has_flux_max;
>>>>>>> 7f498e64
    std::vector<double> _domain;
    double vth2, factor;
    std::vector<double> _n;
    bool has_flux = false;

public:
   
    std::vector<double> pdf_max, num_particles;
    
    Maxwellian(double vth, std::vector<double> &vd, bool has_cdf = true, 
               bool has_flux_num=true, bool has_flux_max=true, 
               double vdf_range = 5.0);
    double operator()(const std::vector<double> &v);
    double operator()(const std::vector<double> &v, const std::vector<double> &n);
    int dim() { return _dim; }
    double max() { return factor; };
<<<<<<< HEAD
    int dim() { return _dim; }
=======
>>>>>>> 7f498e64
    std::vector<double> domain() { return _domain; };
    double vth() { return _vth; };
    std::vector<double> vd() { return _vd; };
    void set_vth(double v) { _vth = v; };
    void set_vd(std::vector<double> &v) { _vd = v; };
<<<<<<< HEAD
    double flux(const std::vector<double> &n) { return 0; };
=======
    bool has_cdf() { return _has_cdf; };
    bool has_flux_max() { return _has_flux_max; };
    bool has_flux_number() { return _has_flux_number; };
    std::vector<double> cdf(const std::size_t N);
    void eval(df::Array<double> &values, const df::Array<double> &x) const;
>>>>>>> 7f498e64
    void set_flux_normal(std::vector<double> &n)
    {
        has_flux = true;
        _n = n;
    }
    double flux_num_particles(const std::vector<double> &n, double S);
    double flux_max(std::vector<double> &n);
};

class Kappa : public Pdf
{
<<<<<<< HEAD
private:
=======
  private:
>>>>>>> 7f498e64
    double _vth;
    std::vector<double> _vd;
    double k;
    int _dim;
<<<<<<< HEAD
=======
    bool _has_cdf;
    bool _has_flux_number;
    bool _has_flux_max;
>>>>>>> 7f498e64
    std::vector<double> _domain;
    double vth2, factor;
    std::vector<double> _n;
    bool has_flux = false;

  public:
    std::vector<double> pdf_max, num_particles;
    Kappa(double vth, std::vector<double> &vd, double k, bool has_cdf = false,
          bool has_flux_num = true, bool has_flux_max = true, 
          double vdf_range = 7.0);
    double operator()(const std::vector<double> &v);
    double operator()(const std::vector<double> &v, const std::vector<double> &n);
    int dim() { return _dim; }
    double max() { return factor; }
<<<<<<< HEAD
    int dim() { return _dim; }
=======
    std::vector<double> domain() { return _domain; }
    double vth() { return _vth; }
    std::vector<double> vd() { return _vd; };
    void set_vth(double v) { _vth = v; }
    void set_vd(std::vector<double> &v) { _vd = v; }
    bool has_cdf() { return _has_cdf; };
    bool has_flux_max() { return _has_flux_max; };
    bool has_flux_number() { return _has_flux_number; };
    void eval(df::Array<double> &values, const df::Array<double> &x) const;
    void set_flux_normal(std::vector<double> &n)
    {
        has_flux = true;
        _n = n;
    }
    double flux_num_particles(const std::vector<double> &n, double S);
    double flux_max(std::vector<double> &n);
};

class Cairns : public Pdf
{
  private:
    double _vth;
    std::vector<double> _vd;
    double alpha;
    int _dim;
    bool _has_cdf;
    bool _has_flux_number;
    bool _has_flux_max;
    std::vector<double> _domain;
    double vth2, factor;
    std::vector<double> _n;
    bool has_flux = false;

  public:
    std::vector<double> pdf_max, num_particles;
    Cairns(double vth, std::vector<double> &vd, double alpha, 
           bool has_cdf = false, bool has_flux_num = true, 
           bool has_flux_max = false, double vdf_range = 7.0);
    double operator()(const std::vector<double> &v);
    double operator()(const std::vector<double> &v, const std::vector<double> &n);
    int dim() { return _dim; }
    double max();
>>>>>>> 7f498e64
    std::vector<double> domain() { return _domain; }
    double vth() { return _vth; }
    std::vector<double> vd() { return _vd; };
    void set_vth(double v) { _vth = v; }
    void set_vd(std::vector<double> &v) { _vd = v; }
<<<<<<< HEAD
    double flux(const std::vector<double> &n) { return 0; }
    double flux_num(const std::vector<double> &n, double S) { return 0; }
};

class Cairns : public Pdf
{
  private:
    double _vth;
    std::vector<double> _vd;
    double alpha;
    int _dim;
    std::vector<double> _domain;
    double vth2, factor;

  public:
    Cairns(double vth, std::vector<double> &vd, double alpha, double vdf_range = 7.0);
    double operator()(const std::vector<double> &v);
    double max();
    int dim() { return _dim; }
    std::vector<double> domain() { return _domain; }
    double vth() { return _vth; }
    std::vector<double> vd() { return _vd; };
    void set_vth(double v) { _vth = v; }
    void set_vd(std::vector<double> &v) { _vd = v; }
    double flux(const std::vector<double> &n) { return 0; }
    double flux_num(const std::vector<double> &n, double S);
};

void inject_particles(Population &pop, std::vector<Species> &species,
                      std::vector<Facet> &facets, const double dt);
=======
    bool has_cdf() { return _has_cdf; };
    bool has_flux_max() { return _has_flux_max; };
    bool has_flux_number() { return _has_flux_number; };
    void eval(df::Array<double> &values, const df::Array<double> &x) const;
    void set_flux_normal(std::vector<double> &n)
    {
        has_flux = true;
        _n = n;
    }
    double flux_num_particles(const std::vector<double> &n, double S);
};

void create_flux_FEM(std::vector<Species> &species, std::vector<Facet> &facets);

void create_flux(std::vector<Species> &species, std::vector<Facet> &facets);

std::vector<double> rejection_sampler(const std::size_t N,
                                      std::function<double(std::vector<double> &)> pdf,
                                      double pdf_max, int dim,
                                      const std::vector<double> &domain);

std::vector<double> random_facet_points(const std::size_t N, 
                                        const std::vector<double> &vertices);

template <std::size_t len>
void inject_particles(Population<len> &pop, std::vector<Species> &species,
                      std::vector<Facet> &facets, const double dt)
{
    std::mt19937_64 rng{random_seed_seq::get_instance()};
    std::uniform_real_distribution<double> rand(0.0, 1.0);

    auto g_dim = pop.g_dim;
    auto num_species = species.size();
    auto num_facets = facets.size();
    double xs_tmp[g_dim];

    for (std::size_t i = 0; i < num_species; ++i)
    {
        std::vector<double> xs, vs;
        for (std::size_t j = 0; j < num_facets; ++j)
        {
            auto normal_i = facets[j].normal;
            auto N_float = species[i].n * dt * species[i].vdf.num_particles[j];
            int N = int(N_float);
            if (rand(rng) < (N_float - N))
            {
                N += 1;
            }
            auto vdf = [i, &normal_i, &species](std::vector<double> &v) -> double {
                return species[i].vdf(v, normal_i);
            };
    
            auto pdf_max = species[i].vdf.pdf_max[j];
            auto count = 0;
            while (count < N)
            {
                auto n = N - count;
                auto xs_new = random_facet_points(n, facets[j].vertices);
                auto vs_new = rejection_sampler(n, vdf, pdf_max,
                                                species[i].vdf.dim(),
                                                species[i].vdf.domain());

                for (auto k = 0; k < n; ++k)
                {
                    auto r = rand(rng);
                    for (std::size_t l = 0; l < g_dim; ++l)
                    {
                        xs_tmp[l] = xs_new[k * g_dim + l] + dt * r * vs_new[k * g_dim + l];
                    }
                    if (pop.locate(xs_tmp) >= 0)
                    {
                        for (std::size_t l = 0; l < g_dim; ++l)
                        {
                            xs.push_back(xs_tmp[l]);
                            vs.push_back(vs_new[k * g_dim + l]);
                        }
                    }
                    count += 1;
                }
            }
        }
        pop.add_particles(xs, vs, species[i].q, species[i].m);
    }
}
>>>>>>> 7f498e64

template <std::size_t len>
void load_particles(Population<len> &pop, std::vector<Species> &species)
{
    auto num_species = species.size();
    std::vector<double> xs, vs;
    for (std::size_t i = 0; i < num_species; ++i)
    {
        auto s = species[i];
        auto pdf = [&s](std::vector<double> &x) -> double { return s.pdf(x); };
        auto vdf = [&s](std::vector<double> &v) -> double { return s.vdf(v); };

        xs = rejection_sampler(s.num, pdf, s.pdf.max(), s.pdf.dim(), s.pdf.domain());
        if (s.vdf.has_cdf())
        {
            vs = s.vdf.cdf(s.num);
        }
        else
        {
            vs = rejection_sampler(s.num, vdf, s.vdf.max(), s.vdf.dim(), s.vdf.domain());
        }
        pop.add_particles(xs, vs, s.q, s.m);
    }
}

} // namespace punc

#endif // INJECTOR_H<|MERGE_RESOLUTION|>--- conflicted
+++ resolved
@@ -119,12 +119,9 @@
     double _vth;
     std::vector<double> _vd;
     int _dim;
-<<<<<<< HEAD
-=======
     bool _has_cdf;
     bool _has_flux_number;
     bool _has_flux_max;
->>>>>>> 7f498e64
     std::vector<double> _domain;
     double vth2, factor;
     std::vector<double> _n;
@@ -141,24 +138,16 @@
     double operator()(const std::vector<double> &v, const std::vector<double> &n);
     int dim() { return _dim; }
     double max() { return factor; };
-<<<<<<< HEAD
-    int dim() { return _dim; }
-=======
->>>>>>> 7f498e64
     std::vector<double> domain() { return _domain; };
     double vth() { return _vth; };
     std::vector<double> vd() { return _vd; };
     void set_vth(double v) { _vth = v; };
     void set_vd(std::vector<double> &v) { _vd = v; };
-<<<<<<< HEAD
-    double flux(const std::vector<double> &n) { return 0; };
-=======
     bool has_cdf() { return _has_cdf; };
     bool has_flux_max() { return _has_flux_max; };
     bool has_flux_number() { return _has_flux_number; };
     std::vector<double> cdf(const std::size_t N);
     void eval(df::Array<double> &values, const df::Array<double> &x) const;
->>>>>>> 7f498e64
     void set_flux_normal(std::vector<double> &n)
     {
         has_flux = true;
@@ -170,21 +159,14 @@
 
 class Kappa : public Pdf
 {
-<<<<<<< HEAD
-private:
-=======
   private:
->>>>>>> 7f498e64
     double _vth;
     std::vector<double> _vd;
     double k;
     int _dim;
-<<<<<<< HEAD
-=======
     bool _has_cdf;
     bool _has_flux_number;
     bool _has_flux_max;
->>>>>>> 7f498e64
     std::vector<double> _domain;
     double vth2, factor;
     std::vector<double> _n;
@@ -199,9 +181,6 @@
     double operator()(const std::vector<double> &v, const std::vector<double> &n);
     int dim() { return _dim; }
     double max() { return factor; }
-<<<<<<< HEAD
-    int dim() { return _dim; }
-=======
     std::vector<double> domain() { return _domain; }
     double vth() { return _vth; }
     std::vector<double> vd() { return _vd; };
@@ -244,44 +223,11 @@
     double operator()(const std::vector<double> &v, const std::vector<double> &n);
     int dim() { return _dim; }
     double max();
->>>>>>> 7f498e64
     std::vector<double> domain() { return _domain; }
     double vth() { return _vth; }
     std::vector<double> vd() { return _vd; };
     void set_vth(double v) { _vth = v; }
     void set_vd(std::vector<double> &v) { _vd = v; }
-<<<<<<< HEAD
-    double flux(const std::vector<double> &n) { return 0; }
-    double flux_num(const std::vector<double> &n, double S) { return 0; }
-};
-
-class Cairns : public Pdf
-{
-  private:
-    double _vth;
-    std::vector<double> _vd;
-    double alpha;
-    int _dim;
-    std::vector<double> _domain;
-    double vth2, factor;
-
-  public:
-    Cairns(double vth, std::vector<double> &vd, double alpha, double vdf_range = 7.0);
-    double operator()(const std::vector<double> &v);
-    double max();
-    int dim() { return _dim; }
-    std::vector<double> domain() { return _domain; }
-    double vth() { return _vth; }
-    std::vector<double> vd() { return _vd; };
-    void set_vth(double v) { _vth = v; }
-    void set_vd(std::vector<double> &v) { _vd = v; }
-    double flux(const std::vector<double> &n) { return 0; }
-    double flux_num(const std::vector<double> &n, double S);
-};
-
-void inject_particles(Population &pop, std::vector<Species> &species,
-                      std::vector<Facet> &facets, const double dt);
-=======
     bool has_cdf() { return _has_cdf; };
     bool has_flux_max() { return _has_flux_max; };
     bool has_flux_number() { return _has_flux_number; };
@@ -366,7 +312,6 @@
         pop.add_particles(xs, vs, species[i].q, species[i].m);
     }
 }
->>>>>>> 7f498e64
 
 template <std::size_t len>
 void load_particles(Population<len> &pop, std::vector<Species> &species)
