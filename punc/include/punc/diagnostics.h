--- conflicted
+++ resolved
@@ -32,32 +32,6 @@
 
 namespace df = dolfin;
 
-<<<<<<< HEAD
-=======
-// FIXME: This function is redundant. Should be removed. 
-template <std::size_t len>
-double kinetic_energy_old(Population<len> &pop)
-{
-    double KE = 0.0;
-    for (df::MeshEntityIterator e(*pop.mesh, pop.t_dim); !e.end(); ++e)
-    {
-        auto cell_id = e->index();
-        std::size_t num_particles = pop.cells[cell_id].particles.size();
-        for (std::size_t p_id = 0; p_id < num_particles; ++p_id)
-        {
-            auto particle = pop.cells[cell_id].particles[p_id];
-            auto m = particle.m;
-            auto v = particle.v;
-            for (std::size_t i = 0; i < pop.g_dim; ++i)
-            {
-                KE += 0.5 * m * v[i] * v[i];
-            }
-        }
-    }
-    return KE;
-}
-
->>>>>>> 7f498e64
 /**
  * @brief Calculates the total kinetic energy
  * @param[in]   pop     Population
@@ -69,9 +43,6 @@
  * \f]
  * where \f$N\f$ is the number of particles in the simulation domain.
  */
-<<<<<<< HEAD
-double kinetic_energy(Population &pop);
-=======
 template <std::size_t len>
 double kinetic_energy(Population<len> &pop)
 {
@@ -90,7 +61,6 @@
     }
     return KE;
 }
->>>>>>> 7f498e64
 
 /**
  * @brief Calculates the total potential energy using FEM approach 
@@ -111,12 +81,8 @@
  * @param[in]   pop     Population
  * @param       phi     Electric potential
  * @return              Total potential energy
-<<<<<<< HEAD
- *  
-=======
  *  @see particle_potential_energy_cg1
  * 
->>>>>>> 7f498e64
  * The total potential energy is given by
  * \f[
  *      E_p = \sum_{i=0}^{N}\frac{1}{2}q_i\phi(\mathbf{x}_i),
@@ -124,10 +90,6 @@
  * where \f$N\f$ is the number of particles in the simulation domain, and 
  * \f$\mathbf{x}_i\f$ is the position of particle \f$i\f$.
  */
-<<<<<<< HEAD
-double particle_potential_energy(Population &pop, const df::Function &phi);
-
-=======
 template <std::size_t len>
 double particle_potential_energy(Population<len> &pop, const df::Function &phi)
 {
@@ -246,7 +208,6 @@
     return PE;
 }
 
->>>>>>> 7f498e64
 } // namespace punc
 
 #endif // DIAGNOSTICS_H