// Copyright (C) 2018, Diako Darian and Sigvald Marholm
//
// This file is part of PUNC++.
//
// PUNC++ is free software: you can redistribute it and/or modify it under the
// terms of the GNU General Public License as published by the Free Software
// Foundation, either version 3 of the License, or (at your option) any later
// version.
//
// PUNC++ is distributed in the hope that it will be useful, but WITHOUT ANY
// WARRANTY; without even the implied warranty of MERCHANTABILITY or FITNESS
// FOR A PARTICULAR PURPOSE. See the GNU General Public License for more
// details.
//
// You should have received a copy of the GNU General Public License along with
// PUNC++. If not, see <http://www.gnu.org/licenses/>.

/**
 * @file		diagnostics.cpp
 * @brief		Kinetic and potential energy calculations
 *
 * Functions for calculating the kinetic and potential energies.
 */

#include "../include/punc/distributor.h"
#include "../ufl/WeightedVolume.h"

namespace punc
{

std::vector<double> element_volume(const df::FunctionSpace &V, bool voronoi)
{
    auto num_dofs = V.dim();
    auto dof_indices = df::vertex_to_dof_map(V);
    std::vector<double> volumes(num_dofs, 0.0);

    auto mesh = V.mesh();
    auto tdim = mesh->topology().dim();
    auto gdim = mesh->geometry().dim();
    int j = 0;
    mesh->init(0, tdim);
    for (df::MeshEntityIterator e(*mesh, 0); !e.end(); ++e)
    {
        auto num_cells = e->num_entities(tdim);
        for (std::size_t i = 0; i < num_cells; ++i)
        {
            df::Cell cell(*mesh, e->entities(tdim)[i]);
            volumes[dof_indices[j]] += cell.volume();
        }
        j++;
    }
    if(voronoi)
    {
        for (std::size_t i = 0; i < num_dofs; ++i)
        {
            volumes[i] = (gdim + 1.0) / volumes[i];
        }
    }else{
        for (std::size_t i = 0; i < num_dofs; ++i)
        {
            volumes[i] = 1.0 / volumes[i];
        }
    }

    return volumes;
}

std::vector<double> weighted_element_volume(const df::FunctionSpace &V)
{
    auto g_dim = V.mesh()->geometry().dim();
    std::shared_ptr<df::Form> volume;
    df::PETScVector volume_vector;
    auto V_ptr = std::make_shared<const df::FunctionSpace>(V);
    if (g_dim == 1)
    {
        volume = std::make_shared<WeightedVolume::Form_form1D>(V_ptr);
    }
    else if (g_dim == 2)
    {
        volume = std::make_shared<WeightedVolume::Form_form2D>(V_ptr);
    }
    else if (g_dim == 3)
    {
        volume = std::make_shared<WeightedVolume::Form_form3D>(V_ptr);
    }
    df::assemble(volume_vector, *volume);
    std::vector<double> volumes;
    volume_vector.get_local(volumes);
    for(std::size_t i = 0; i<volumes.size(); ++i)
    {
        volumes[i] = 1.0/volumes[i];
    }
<<<<<<< HEAD
    rho.vector()->set_local(rho0);
    return rho;
=======
    return volumes;
>>>>>>> 7f498e64
}

} // namespace punc<|MERGE_RESOLUTION|>--- conflicted
+++ resolved
@@ -90,12 +90,7 @@
     {
         volumes[i] = 1.0/volumes[i];
     }
-<<<<<<< HEAD
-    rho.vector()->set_local(rho0);
-    return rho;
-=======
     return volumes;
->>>>>>> 7f498e64
 }
 
 } // namespace punc