--- conflicted
+++ resolved
@@ -50,76 +50,4 @@
     return 0.5 * df::assemble(*energy);
 }
 
-<<<<<<< HEAD
-double particle_potential_energy(Population &pop, const df::Function &phi)
-{
-    auto V = phi.function_space();
-    auto mesh = V->mesh();
-    auto tdim = mesh->topology().dim();
-    auto element = V->element();
-    auto s_dim = element->space_dimension();
-    auto v_dim = element->value_dimension(0);
-
-    double PE = 0.0;
-
-    std::vector<std::vector<double>> basis_matrix;
-    std::vector<double> coefficients(s_dim, 0.0);
-    std::vector<double> vertex_coordinates;
-
-    for (df::MeshEntityIterator e(*mesh, tdim); !e.end(); ++e)
-    {
-        auto cell_id = e->index();
-        df::Cell _cell(*mesh, cell_id);
-        _cell.get_vertex_coordinates(vertex_coordinates);
-        auto cell_orientation = _cell.orientation();
-
-        ufc::cell ufc_cell;
-        _cell.get_cell_data(ufc_cell);
-
-        phi.restrict(&coefficients[0], *element, _cell,
-                     vertex_coordinates.data(), ufc_cell);
-
-        std::vector<double> basis(v_dim);
-        basis_matrix.resize(v_dim);
-        for (std::size_t i = 0; i < v_dim; ++i)
-        {
-            basis_matrix[i].resize(s_dim);
-        }
-
-        std::size_t num_particles = pop.cells[cell_id].particles.size();
-        for (std::size_t p_id = 0; p_id < num_particles; ++p_id)
-        {
-            std::vector<double> phii(v_dim, 0.0);
-            auto particle = pop.cells[cell_id].particles[p_id];
-            for (std::size_t i = 0; i < s_dim; ++i)
-            {
-                element->evaluate_basis(i, basis.data(),
-                                        particle.x.data(),
-                                        vertex_coordinates.data(),
-                                        cell_orientation);
-
-                for (std::size_t j = 0; j < v_dim; ++j)
-                {
-                    basis_matrix[j][i] = basis[j];
-                }
-            }
-            for (std::size_t i = 0; i < s_dim; ++i)
-            {
-                for (std::size_t j = 0; j < v_dim; j++)
-                {
-                    phii[j] += coefficients[i] * basis_matrix[j][i];
-                }
-            }
-            auto q = particle.q;
-            for (std::size_t j = 0; j < v_dim; j++)
-            {
-                PE += 0.5 * q * phii[j];
-            }
-        }
-    }
-    return PE;
-}
-
-=======
->>>>>>> 7f498e64
 } // namespace punc