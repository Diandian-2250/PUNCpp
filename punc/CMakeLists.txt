--- conflicted
+++ resolved
@@ -54,7 +54,6 @@
 SET_TARGET_PROPERTIES(PROPERTIES PUBLIC_HEADER "${HEADER_FILES}")
 
 # Install target
-<<<<<<< HEAD
 install(TARGETS punc
         PUBLIC_HEADER DESTINATION include/punc   # .h files
         LIBRARY DESTINATION lib                  # .so files
@@ -67,7 +66,5 @@
 
 install(FILES ${HEADER_FILES_SECONDARY}
         DESTINATION include/punc)
-=======
-install(TARGETS punc DESTINATION /usr/lib)
-set_target_properties(punc PROPERTIES CXX_STANDARD 17)
->>>>>>> fd73d01a
+
+set_target_properties(punc PROPERTIES CXX_STANDARD 17)