--- conflicted
+++ resolved
@@ -38,7 +38,7 @@
     double kB = constants.k_B;
     double eps0 = constants.eps0;
 
-    int npc = 32;
+    int npc = 4;
     double ne = 1.0e10;
     double debye = 1.0;
     double Rp = 1.0*debye;
@@ -48,15 +48,8 @@
     double vthi = vthe/sqrt(1836.);
     vector<double> vd(dim, 0);
 
-<<<<<<< HEAD
-    double Vlam  = kB*Te/e;
-    double Ilam  = -e*ne*Rp*Rp*sqrt(8.*M_PI*kB*Te/me);
-    // double Iexp  = 1.987*Ilam;
-    double Iexp = 2.945 * Ilam;
-    // double Iexp = 2.824 * Ilam;
-=======
     auto pdf = [](vector<double> t)->double{return 1.0;};
->>>>>>> fd73d01a
+
 
     CreateSpecies create_species(mesh, facet_vec);
     create_species.create_raw(-e, me, ne, npc, vthe, vd, pdf, 1.0);
