--- conflicted
+++ resolved
@@ -29,8 +29,4 @@
 vsource = -1 5 0.1
 
 [diagnostics]
-<<<<<<< HEAD
-save_fields_n = 50
-=======
-save_fields_n = 10
->>>>>>> 284b5d45
+save_fields_n = 10